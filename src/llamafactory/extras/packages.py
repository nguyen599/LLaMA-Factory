--- conflicted
+++ resolved
@@ -112,13 +112,10 @@
 
 
 @lru_cache
-<<<<<<< HEAD
 def is_transformers_version_equal_to_4_46():
     return version.parse("4.46.0") <= _get_package_version("transformers") <= version.parse("4.46.1")
-=======
 def is_torch_version_greater_than(content: str):
     return _get_package_version("torch") >= version.parse(content)
->>>>>>> a711bce6
 
 
 def is_uvicorn_available():
@@ -126,38 +123,4 @@
 
 
 def is_vllm_available():
-<<<<<<< HEAD
-    return _is_package_available("vllm")
-
-
-def is_sglang_available():
-    return _is_package_available("sglang")
-
-
-def is_cce_available():
-    """Return True if Cut Cross-Entropy is importable.
-
-    The library is installed via the optional extra "cce" and exposes the
-    module name `cut_cross_entropy`.
-    """
-    return _is_package_available("cut_cross_entropy")
-
-
-@lru_cache
-def is_fsdp_dcp_available() -> bool:
-    """Return True if FSDP Distributed Checkpoint APIs are available.
-
-    Requires torch>=2.4 and accelerate to be importable.
-    """
-    try:
-        import torch  # noqa: F401
-        from torch.distributed import checkpoint as _dcp  # noqa: F401
-    except Exception:
-        return False
-
-    torch_ok = _get_package_version("torch") >= version.parse("2.4.0")
-    acc_ok = _is_package_available("accelerate")
-    return bool(torch_ok and acc_ok)
-=======
-    return _is_package_available("vllm")
->>>>>>> a711bce6
+    return _is_package_available("vllm")